--- conflicted
+++ resolved
@@ -1,171 +1,2 @@
-<<<<<<< HEAD
-# NYC Taxi Trip Analysis - Full Stack Application
-
-## Overview
-This is a comprehensive full-stack application for analyzing NYC Taxi Trip data, built as part of an enterprise-level urban mobility analysis project. The application processes ~1.45M taxi trip records, stores them in a relational database, and provides an interactive dashboard for exploring urban mobility patterns.
-
-## Video Walkthrough
-[Link to video demonstration will be added here]
-
-## System Architecture
-- **Frontend**: Interactive HTML/CSS/JavaScript dashboard
-- **Backend**: Flask-based REST API with data processing pipeline
-- **Database**: PostgreSQL with normalized schema and indexing
-- **Data Processing**: Custom algorithms for cleaning, enrichment, and analysis
-
-## Project Structure
-```
-nyc-taxi-analysis/
-├── README.md
-├── requirements.txt
-├── setup.sh
-├── backend/
-│   ├── app.py                 # Flask application
-│   ├── models.py              # Database models
-│   ├── routes.py              # API endpoints
-│   ├── config.py              # Configuration
-│   └── utils.py               # Utility functions
-├── frontend/
-│   ├── index.html             # Main dashboard
-│   ├── styles.css             # Styling
-│   ├── app.js                 # Frontend logic
-│   └── charts.js              # Visualization components
-├── data_processing/
-│   ├── data_cleaner.py        # Data cleaning pipeline
-│   ├── feature_engineering.py # Derived features
-│   ├── custom_algorithms.py   # Manual implementations
-│   └── data_loader.py         # Database loading
-├── database/
-│   ├── schema.sql             # Database schema
-│   ├── indexes.sql            # Database indexes
-│   └── sample_queries.sql     # Example queries
-└── documentation/
-    └── technical_report.md    # Technical documentation
-```
-
-## Installation and Setup
-
-### Prerequisites
-- Python 3.8+
-- PostgreSQL 12+
-- Node.js (optional, for enhanced frontend features)
-
-### Step 1: Clone and Setup Environment
-```bash
-cd /home/treasure/Documents/Taxi/nyc-taxi-analysis
-python3 -m venv venv
-source venv/bin/activate
-pip install -r requirements.txt
-```
-
-### Step 2: Secure Configuration Setup
-🔐 **Important**: This application uses environment variables for secure credential management.
-
-**Option A: Automated Setup (Recommended)**
-```bash
-# Run the secure setup script
-./setup_secure.sh
-```
-
-**Option B: Manual Setup**
-```bash
-# Copy environment template
-cp .env.example .env
-
-# Edit .env file with your actual database credentials
-nano .env
-```
-
-### Step 3: Database Setup
-```bash
-# Install PostgreSQL (Ubuntu/Debian)
-sudo apt update
-sudo apt install postgresql postgresql-contrib
-
-# Create database (replace 'your_password' with your actual password)
-PGPASSWORD=your_password createdb -h localhost -U postgres nyc_taxi_db
-
-# Initialize database schema
-PGPASSWORD=your_password psql -h localhost -U postgres -d nyc_taxi_db -f database/schema.sql
-PGPASSWORD=your_password psql -h localhost -U postgres -d nyc_taxi_db -f database/indexes.sql
-```
-
-### Step 4: Data Processing
-```bash
-# Copy the train.csv file to the project directory
-cp ../train.csv data/
-
-# Run data processing pipeline (make sure .env is configured)
-cd data_processing
-python data_cleaner.py
-python feature_engineering.py
-python data_loader.py
-```
-
-### Step 5: Start Backend Server
-```bash
-# Make sure your .env file is configured (see Step 2)
-cd backend
-python app.py
-# The app will automatically load environment variables from .env
-```
-
-### Step 6: Launch Frontend
-```bash
-cd frontend
-# Serve static files (using Python's built-in server)
-python3 -m http.server 8000
-```
-
-### Step 7: Access Application
-- Frontend Dashboard: http://localhost:8000
-- Backend API: http://localhost:5000/api
-
-## 🔒 Security Features
-
-### Environment-Based Configuration
-- **No Hardcoded Credentials**: All sensitive information stored in environment variables
-- **Secure .env File**: Database passwords and API keys stored securely
-- **Git Ignore Protection**: Sensitive files automatically excluded from version control
-
-### Security Best Practices
-- `.env` file has restricted permissions (600)
-- Database passwords never stored in source code
-- Configuration validation on application startup
-- Secure secret key generation for Flask sessions
-
-### Environment Variables Required
-```bash
-DB_HOST=localhost
-DB_NAME=nyc_taxi_db
-DB_USER=postgres
-DB_PASSWORD=your_secure_password
-SECRET_KEY=your_secret_key
-```
-
-## Features
-- **Data Cleaning**: Handles missing values, outliers, and invalid records
-- **Feature Engineering**: Trip speed, idle time, fare efficiency metrics
-- **Interactive Dashboard**: Filter by time, location, distance, fare
-- **Real-time Visualizations**: Charts, maps, and statistical summaries
-- **Custom Algorithms**: Manual implementations for sorting, filtering, and analysis
-
-## API Endpoints
-- `GET /api/trips` - Retrieve trip data with filters
-- `GET /api/stats` - Get statistical summaries
-- `GET /api/insights` - Get derived insights
-- `GET /api/locations` - Get popular pickup/dropoff locations
-
-## Technical Highlights
-- Custom sorting and filtering algorithms (no pandas/numpy sort functions)
-- Efficient database indexing for geographic and temporal queries
-- Responsive design with dynamic data visualization
-- Comprehensive data validation and error handling
-
-## Contributing
-This is an academic project. Please refer to the technical documentation for detailed implementation notes.
-
-## License
-Educational use only.
-=======
->>>>>>> 6fb7ce1b
+# NYC-taxi-project
+project 